--- conflicted
+++ resolved
@@ -9,20 +9,10 @@
 # _pytest_logging_initialized = False # No longer needed with single log file strategy
 from config.config import DEBUG_MODE as GLOBAL_DEBUG_MODE # Import global default
 
-<<<<<<< HEAD
-_logging_configured_for_process = False
-
-def setup_logging(log_file_name: str = "jennai.log", debug_mode: bool = True):
-    """
-    Sets up the global Loguru logger configuration.
-    If called during a pytest run (after conftest.py has configured logging for "pytest.log"),
-    this function will avoid reconfiguring the file sink to preserve test logs.
-=======
 def setup_logging(log_file_name: str = "jennai.log", debug_mode: Optional[bool] = None):
     """
     Sets up the global Loguru logger configuration.
     Logs to console and to 'logs/jennai.log'.
->>>>>>> 5db5bf58
 
     Args:
         log_file_name (str): The name of the log file. This will be effectively ignored
@@ -30,28 +20,9 @@
         debug_mode (Optional[bool]): If True, sets level to DEBUG; otherwise, INFO.
                                      If None, reads from config.config.DEBUG_MODE.
     """
-<<<<<<< HEAD
-    global _logging_configured_for_process
-
-    is_pytest_running = "PYTEST_CURRENT_TEST" in os.environ
-
-    if _logging_configured_for_process and is_pytest_running:
-        # Logging was already configured by conftest.py for the test session.
-        # Avoid removing the "pytest.log" handler.
-        # We can still ensure the console handler reflects the current debug_mode if needed,
-        # but typically the initial setup by conftest should suffice for console too.
-        logger.debug(f"Test logging already configured. Call for '{log_file_name}' will not alter file sink.")
-        return
-
-    # If it's the first call in the process, or if it's not a pytest run,
-    # then proceed with a full logger removal and setup.
-    logger.remove() # Remove all existing handlers to start fresh.
-    _logging_configured_for_process = True
-=======
     # Determine debug mode
     current_debug_mode = GLOBAL_DEBUG_MODE if debug_mode is None else debug_mode
     log_level = "DEBUG" if current_debug_mode else "INFO"
->>>>>>> 5db5bf58
 
     # Always remove previous handlers to ensure a clean setup
     logger.remove()
