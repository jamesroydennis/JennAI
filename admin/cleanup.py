--- conflicted
+++ resolved
@@ -41,29 +41,17 @@
         # Also add the database file to the list of files to delete
         logs_dir = jennai_root_path / "logs"
         
-<<<<<<< HEAD
-        # List of files to delete (logs and database)
-        files_to_delete = [logs_dir / "jennai.log", DATABASE_FILE_PATH]
+        # List of log files to delete
+        log_files_to_delete = [
+            "jennai.log",
+            "pytest_session.log"
+        ]
 
         for file_path_to_delete in files_to_delete:
             if file_path_to_delete.exists() and file_path_to_delete.is_file():
                 try: # Use file_path_to_delete instead of log_file_path_to_delete
                     file_path_to_delete.unlink() # Delete the file
                     logger.info(f"  DELETED file: {file_path_to_delete}")
-=======
-        # List of log files to delete
-        log_files_to_delete = [
-            "jennai.log",
-            "pytest_session.log"
-        ]
-
-        for log_fn in log_files_to_delete:
-            log_file_path_to_delete = logs_dir / log_fn
-            if log_file_path_to_delete.exists() and log_file_path_to_delete.is_file():
-                try:
-                    log_file_path_to_delete.unlink() # Delete the file
-                    logger.info(f"  DELETED log file: {log_file_path_to_delete}")
->>>>>>> c0471b9c
                 except OSError as e:
                     logger.error(f"  Failed to delete file {file_path_to_delete}. Reason: {e}")
             else:
